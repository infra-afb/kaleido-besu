/*
 * Copyright contributors to Hyperledger Besu.
 *
 * Licensed under the Apache License, Version 2.0 (the "License"); you may not use this file except in compliance with
 * the License. You may obtain a copy of the License at
 *
 * http://www.apache.org/licenses/LICENSE-2.0
 *
 * Unless required by applicable law or agreed to in writing, software distributed under the License is distributed on
 * an "AS IS" BASIS, WITHOUT WARRANTIES OR CONDITIONS OF ANY KIND, either express or implied. See the License for the
 * specific language governing permissions and limitations under the License.
 *
 * SPDX-License-Identifier: Apache-2.0
 */
package org.hyperledger.besu.config;

import org.hyperledger.besu.datatypes.Address;

import java.math.BigInteger;
import java.util.Locale;
import java.util.Map;
import java.util.Optional;

import com.fasterxml.jackson.databind.node.ObjectNode;
import com.google.common.collect.ImmutableMap;
import org.apache.tuweni.bytes.Bytes;

/** The Json Bft config options. */
public class JsonBftConfigOptions implements BftConfigOptions {

  /** The constant DEFAULT. */
  public static final JsonBftConfigOptions DEFAULT =
      new JsonBftConfigOptions(JsonUtil.createEmptyObjectNode());

  private static final long DEFAULT_EPOCH_LENGTH = 30_000;
  private static final int DEFAULT_BLOCK_PERIOD_SECONDS = 1;
<<<<<<< HEAD
  private static final int DEFAULT_BLOCK_PERIOD_MILLISECONDS = 0; // Experimental for test only
=======
  // 0 keeps working as before, increase to activate it
  private static final int DEFAULT_EMPTY_BLOCK_PERIOD_SECONDS = 0;
>>>>>>> ba122efc
  private static final int DEFAULT_ROUND_EXPIRY_SECONDS = 1;
  // In a healthy network this can be very small. This default limit will allow for suitable
  // protection for on a typical 20 node validator network with multiple rounds
  private static final int DEFAULT_GOSSIPED_HISTORY_LIMIT = 1000;
  private static final int DEFAULT_MESSAGE_QUEUE_LIMIT = 1000;
  private static final int DEFAULT_DUPLICATE_MESSAGE_LIMIT = 100;
  private static final int DEFAULT_FUTURE_MESSAGES_LIMIT = 1000;
  private static final int DEFAULT_FUTURE_MESSAGES_MAX_DISTANCE = 10;

  /** The Bft config root. */
  protected final ObjectNode bftConfigRoot;

  /**
   * Instantiates a new Json bft config options.
   *
   * @param bftConfigRoot the bft config root
   */
  public JsonBftConfigOptions(final ObjectNode bftConfigRoot) {
    this.bftConfigRoot = bftConfigRoot;
  }

  @Override
  public long getEpochLength() {
    return JsonUtil.getLong(bftConfigRoot, "epochlength", DEFAULT_EPOCH_LENGTH);
  }

  @Override
  public int getBlockPeriodSeconds() {
    return JsonUtil.getPositiveInt(
        bftConfigRoot, "blockperiodseconds", DEFAULT_BLOCK_PERIOD_SECONDS);
  }

  @Override
<<<<<<< HEAD
  public long getBlockPeriodMilliseconds() {
    return JsonUtil.getLong(
        bftConfigRoot, "xblockperiodmilliseconds", DEFAULT_BLOCK_PERIOD_MILLISECONDS);
=======
  public int getEmptyBlockPeriodSeconds() {
    return JsonUtil.getInt(
        bftConfigRoot, "emptyblockperiodseconds", DEFAULT_EMPTY_BLOCK_PERIOD_SECONDS);
>>>>>>> ba122efc
  }

  @Override
  public int getRequestTimeoutSeconds() {
    return JsonUtil.getInt(bftConfigRoot, "requesttimeoutseconds", DEFAULT_ROUND_EXPIRY_SECONDS);
  }

  @Override
  public int getGossipedHistoryLimit() {
    return JsonUtil.getInt(bftConfigRoot, "gossipedhistorylimit", DEFAULT_GOSSIPED_HISTORY_LIMIT);
  }

  @Override
  public int getMessageQueueLimit() {
    return JsonUtil.getInt(bftConfigRoot, "messagequeuelimit", DEFAULT_MESSAGE_QUEUE_LIMIT);
  }

  @Override
  public int getDuplicateMessageLimit() {
    return JsonUtil.getInt(bftConfigRoot, "duplicatemessagelimit", DEFAULT_DUPLICATE_MESSAGE_LIMIT);
  }

  @Override
  public int getFutureMessagesLimit() {
    return JsonUtil.getInt(bftConfigRoot, "futuremessageslimit", DEFAULT_FUTURE_MESSAGES_LIMIT);
  }

  @Override
  public int getFutureMessagesMaxDistance() {
    return JsonUtil.getInt(
        bftConfigRoot, "futuremessagesmaxdistance", DEFAULT_FUTURE_MESSAGES_MAX_DISTANCE);
  }

  @Override
  public Optional<Address> getMiningBeneficiary() {
    try {
      return JsonUtil.getString(bftConfigRoot, "miningbeneficiary")
          .map(String::trim)
          .filter(s -> !s.isBlank())
          .map(Address::fromHexStringStrict);
    } catch (final IllegalArgumentException e) {
      throw new IllegalArgumentException(
          "Mining beneficiary in config is not a valid ethereum address", e);
    }
  }

  @Override
  public BigInteger getBlockRewardWei() {
    final Optional<String> configFileContent = JsonUtil.getString(bftConfigRoot, "blockreward");

    if (configFileContent.isEmpty()) {
      return BigInteger.ZERO;
    }
    final String weiStr = configFileContent.get();
    if (weiStr.toLowerCase(Locale.ROOT).startsWith("0x")) {
      return new BigInteger(1, Bytes.fromHexStringLenient(weiStr).toArrayUnsafe());
    }
    return new BigInteger(weiStr);
  }

  @Override
  public Map<String, Object> asMap() {
    final ImmutableMap.Builder<String, Object> builder = ImmutableMap.builder();
    if (bftConfigRoot.has("epochlength")) {
      builder.put("epochLength", getEpochLength());
    }
    if (bftConfigRoot.has("blockperiodseconds")) {
      builder.put("blockPeriodSeconds", getBlockPeriodSeconds());
    }
<<<<<<< HEAD
    if (bftConfigRoot.has("xblockperiodmilliseconds")) {
      builder.put("xBlockPeriodMilliSeconds", getBlockPeriodMilliseconds());
=======
    if (bftConfigRoot.has("emptyblockperiodseconds")) {
      builder.put("emptyblockperiodseconds", getEmptyBlockPeriodSeconds());
>>>>>>> ba122efc
    }
    if (bftConfigRoot.has("requesttimeoutseconds")) {
      builder.put("requestTimeoutSeconds", getRequestTimeoutSeconds());
    }
    if (bftConfigRoot.has("gossipedhistorylimit")) {
      builder.put("gossipedHistoryLimit", getGossipedHistoryLimit());
    }
    if (bftConfigRoot.has("messagequeuelimit")) {
      builder.put("messageQueueLimit", getMessageQueueLimit());
    }
    if (bftConfigRoot.has("duplicatemessagelimit")) {
      builder.put("duplicateMessageLimit", getDuplicateMessageLimit());
    }
    if (bftConfigRoot.has("futuremessageslimit")) {
      builder.put("futureMessagesLimit", getFutureMessagesLimit());
    }
    if (bftConfigRoot.has("futuremessagesmaxdistance")) {
      builder.put("futureMessagesMaxDistance", getFutureMessagesMaxDistance());
    }
    return builder.build();
  }
}<|MERGE_RESOLUTION|>--- conflicted
+++ resolved
@@ -34,12 +34,9 @@
 
   private static final long DEFAULT_EPOCH_LENGTH = 30_000;
   private static final int DEFAULT_BLOCK_PERIOD_SECONDS = 1;
-<<<<<<< HEAD
   private static final int DEFAULT_BLOCK_PERIOD_MILLISECONDS = 0; // Experimental for test only
-=======
   // 0 keeps working as before, increase to activate it
   private static final int DEFAULT_EMPTY_BLOCK_PERIOD_SECONDS = 0;
->>>>>>> ba122efc
   private static final int DEFAULT_ROUND_EXPIRY_SECONDS = 1;
   // In a healthy network this can be very small. This default limit will allow for suitable
   // protection for on a typical 20 node validator network with multiple rounds
@@ -73,15 +70,15 @@
   }
 
   @Override
-<<<<<<< HEAD
   public long getBlockPeriodMilliseconds() {
     return JsonUtil.getLong(
         bftConfigRoot, "xblockperiodmilliseconds", DEFAULT_BLOCK_PERIOD_MILLISECONDS);
-=======
+  }
+
+  @Override
   public int getEmptyBlockPeriodSeconds() {
     return JsonUtil.getInt(
         bftConfigRoot, "emptyblockperiodseconds", DEFAULT_EMPTY_BLOCK_PERIOD_SECONDS);
->>>>>>> ba122efc
   }
 
   @Override
@@ -151,13 +148,11 @@
     if (bftConfigRoot.has("blockperiodseconds")) {
       builder.put("blockPeriodSeconds", getBlockPeriodSeconds());
     }
-<<<<<<< HEAD
     if (bftConfigRoot.has("xblockperiodmilliseconds")) {
       builder.put("xBlockPeriodMilliSeconds", getBlockPeriodMilliseconds());
-=======
+    }
     if (bftConfigRoot.has("emptyblockperiodseconds")) {
       builder.put("emptyblockperiodseconds", getEmptyBlockPeriodSeconds());
->>>>>>> ba122efc
     }
     if (bftConfigRoot.has("requesttimeoutseconds")) {
       builder.put("requestTimeoutSeconds", getRequestTimeoutSeconds());
