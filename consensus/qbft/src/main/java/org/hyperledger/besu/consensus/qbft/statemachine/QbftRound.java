/*
 * Copyright ConsenSys AG.
 *
 * Licensed under the Apache License, Version 2.0 (the "License"); you may not use this file except in compliance with
 * the License. You may obtain a copy of the License at
 *
 * http://www.apache.org/licenses/LICENSE-2.0
 *
 * Unless required by applicable law or agreed to in writing, software distributed under the License is distributed on
 * an "AS IS" BASIS, WITHOUT WARRANTIES OR CONDITIONS OF ANY KIND, either express or implied. See the License for the
 * specific language governing permissions and limitations under the License.
 *
 * SPDX-License-Identifier: Apache-2.0
 */
package org.hyperledger.besu.consensus.qbft.statemachine;

import static java.util.Collections.emptyList;

import org.hyperledger.besu.consensus.common.bft.BftBlockHashing;
import org.hyperledger.besu.consensus.common.bft.BftBlockHeaderFunctions;
import org.hyperledger.besu.consensus.common.bft.BftBlockInterface;
import org.hyperledger.besu.consensus.common.bft.BftContext;
import org.hyperledger.besu.consensus.common.bft.BftExtraData;
import org.hyperledger.besu.consensus.common.bft.BftExtraDataCodec;
import org.hyperledger.besu.consensus.common.bft.BftHelpers;
import org.hyperledger.besu.consensus.common.bft.ConsensusRoundIdentifier;
import org.hyperledger.besu.consensus.common.bft.RoundTimer;
import org.hyperledger.besu.consensus.common.bft.payload.SignedData;
import org.hyperledger.besu.consensus.qbft.messagewrappers.Commit;
import org.hyperledger.besu.consensus.qbft.messagewrappers.Prepare;
import org.hyperledger.besu.consensus.qbft.messagewrappers.Proposal;
import org.hyperledger.besu.consensus.qbft.network.QbftMessageTransmitter;
import org.hyperledger.besu.consensus.qbft.payload.MessageFactory;
import org.hyperledger.besu.consensus.qbft.payload.PreparePayload;
import org.hyperledger.besu.consensus.qbft.payload.RoundChangePayload;
import org.hyperledger.besu.crypto.SECPSignature;
import org.hyperledger.besu.cryptoservices.NodeKey;
import org.hyperledger.besu.datatypes.Hash;
import org.hyperledger.besu.ethereum.ProtocolContext;
import org.hyperledger.besu.ethereum.blockcreation.BlockCreator;
import org.hyperledger.besu.ethereum.chain.MinedBlockObserver;
import org.hyperledger.besu.ethereum.core.Block;
import org.hyperledger.besu.ethereum.core.BlockHeader;
import org.hyperledger.besu.ethereum.core.BlockImporter;
import org.hyperledger.besu.ethereum.mainnet.BlockImportResult;
import org.hyperledger.besu.ethereum.mainnet.HeaderValidationMode;
import org.hyperledger.besu.ethereum.mainnet.ProtocolSchedule;
import org.hyperledger.besu.plugin.services.securitymodule.SecurityModuleException;
import org.hyperledger.besu.util.Subscribers;

import java.util.List;
import java.util.Optional;

import org.slf4j.Logger;
import org.slf4j.LoggerFactory;

/** The Qbft round. */
public class QbftRound {

  private static final Logger LOG = LoggerFactory.getLogger(QbftRound.class);

  private final Subscribers<MinedBlockObserver> observers;

  /** The Round state. */
  protected final RoundState roundState;

  /** The Block creator. */
  protected final BlockCreator blockCreator;

  /** The Protocol context. */
  protected final ProtocolContext protocolContext;

  /** The Protocol schedule. */
  protected final ProtocolSchedule protocolSchedule;

  private final NodeKey nodeKey;
  private final MessageFactory messageFactory; // used only to create stored local msgs
  private final QbftMessageTransmitter transmitter;

  /** The Bft extra data codec. */
  protected final BftExtraDataCodec bftExtraDataCodec;

  private final BlockHeader parentHeader;

  /**
   * Instantiates a new Qbft round.
   *
   * @param roundState the round state
   * @param blockCreator the block creator
   * @param protocolContext the protocol context
   * @param protocolSchedule the protocol schedule
   * @param observers the observers
   * @param nodeKey the node key
   * @param messageFactory the message factory
   * @param transmitter the transmitter
   * @param roundTimer the round timer
   * @param bftExtraDataCodec the bft extra data codec
   * @param parentHeader the parent header
   */
  public QbftRound(
      final RoundState roundState,
      final BlockCreator blockCreator,
      final ProtocolContext protocolContext,
      final ProtocolSchedule protocolSchedule,
      final Subscribers<MinedBlockObserver> observers,
      final NodeKey nodeKey,
      final MessageFactory messageFactory,
      final QbftMessageTransmitter transmitter,
      final RoundTimer roundTimer,
      final BftExtraDataCodec bftExtraDataCodec,
      final BlockHeader parentHeader) {
    this.roundState = roundState;
    this.blockCreator = blockCreator;
    this.protocolContext = protocolContext;
    this.protocolSchedule = protocolSchedule;
    this.observers = observers;
    this.nodeKey = nodeKey;
    this.messageFactory = messageFactory;
    this.transmitter = transmitter;
    this.bftExtraDataCodec = bftExtraDataCodec;
    this.parentHeader = parentHeader;
    roundTimer.startTimer(getRoundIdentifier());
  }

  /**
   * Gets round identifier.
   *
   * @return the round identifier
   */
  public ConsensusRoundIdentifier getRoundIdentifier() {
    return roundState.getRoundIdentifier();
  }

  /**
   * Create a block
   *
   * @param headerTimeStampSeconds of the block
   * @return a Block
   */
  public Block createBlock(final long headerTimeStampSeconds) {
    LOG.debug("Creating proposed block. round={}", roundState.getRoundIdentifier());
    return blockCreator.createBlock(headerTimeStampSeconds).getBlock();
  }

  /**
   * Send proposal message.
   *
   * @param block to send
   */
  public void sendProposalMessage(final Block block) {
    LOG.trace("Creating proposed block blockHeader={}", block.getHeader());
    updateStateWithProposalAndTransmit(block);
  }

  /**
   * Create and send proposal message.
   *
   * @param headerTimeStampSeconds the header time stamp seconds
   */
  public void createAndSendProposalMessage(final long headerTimeStampSeconds) {
    LOG.debug("Creating proposed block. round={}", roundState.getRoundIdentifier());
<<<<<<< HEAD
    final Block block = createBlock(headerTimeStampSeconds);
=======
    final Block block =
        blockCreator.createBlock(headerTimeStampSeconds, this.parentHeader).getBlock();
>>>>>>> 6ea0ed4c

    sendProposalMessage(block);
  }

  /**
   * Start round with.
   *
   * @param roundChangeArtifacts the round change artifacts
   * @param headerTimestamp the header timestamp
   */
  public void startRoundWith(
      final RoundChangeArtifacts roundChangeArtifacts, final long headerTimestamp) {
    final Optional<PreparedCertificate> bestPreparedCertificate =
        roundChangeArtifacts.getBestPreparedPeer();

    final Block blockToPublish;
    if (bestPreparedCertificate.isEmpty()) {
      LOG.debug("Sending proposal with new block. round={}", roundState.getRoundIdentifier());
<<<<<<< HEAD
      blockToPublish = createBlock(headerTimestamp);
=======
      blockToPublish = blockCreator.createBlock(headerTimestamp, this.parentHeader).getBlock();
>>>>>>> 6ea0ed4c
    } else {
      LOG.debug(
          "Sending proposal from PreparedCertificate. round={}", roundState.getRoundIdentifier());
      blockToPublish = bestPreparedCertificate.get().getBlock();
    }

    updateStateWithProposalAndTransmit(
        blockToPublish,
        roundChangeArtifacts.getRoundChanges(),
        bestPreparedCertificate.map(PreparedCertificate::getPrepares).orElse(emptyList()));
  }

  /**
   * Update state with proposal and transmit.
   *
   * @param block the block
   */
  protected void updateStateWithProposalAndTransmit(final Block block) {
    updateStateWithProposalAndTransmit(block, emptyList(), emptyList());
  }

  /**
   * Update state with proposal and transmit.
   *
   * @param block the block
   * @param roundChanges the round changes
   * @param prepares the prepares
   */
  protected void updateStateWithProposalAndTransmit(
      final Block block,
      final List<SignedData<RoundChangePayload>> roundChanges,
      final List<SignedData<PreparePayload>> prepares) {
    final Proposal proposal;
    try {
      proposal = messageFactory.createProposal(getRoundIdentifier(), block, roundChanges, prepares);
    } catch (final SecurityModuleException e) {
      LOG.warn("Failed to create a signed Proposal, waiting for next round.", e);
      return;
    }

    transmitter.multicastProposal(
        proposal.getRoundIdentifier(),
        proposal.getSignedPayload().getPayload().getProposedBlock(),
        roundChanges,
        prepares);
    updateStateWithProposedBlock(proposal);
    sendPrepare(block);
  }

  /**
   * Handle proposal message.
   *
   * @param msg the msg
   */
  public void handleProposalMessage(final Proposal msg) {
    LOG.debug(
        "Received a proposal message. round={}. author={}",
        roundState.getRoundIdentifier(),
        msg.getAuthor());
    final Block block = msg.getSignedPayload().getPayload().getProposedBlock();
    if (updateStateWithProposedBlock(msg)) {
      sendPrepare(block);
    }
  }

  private void sendPrepare(final Block block) {
    LOG.debug("Sending prepare message. round={}", roundState.getRoundIdentifier());
    try {
      final Prepare localPrepareMessage =
          messageFactory.createPrepare(getRoundIdentifier(), block.getHash());
      peerIsPrepared(localPrepareMessage);
      transmitter.multicastPrepare(
          localPrepareMessage.getRoundIdentifier(), localPrepareMessage.getDigest());
    } catch (final SecurityModuleException e) {
      LOG.warn("Failed to create a signed Prepare; {}", e.getMessage());
    }
  }

  /**
   * Handle prepare message.
   *
   * @param msg the msg
   */
  public void handlePrepareMessage(final Prepare msg) {
    LOG.debug(
        "Received a prepare message. round={}. author={}",
        roundState.getRoundIdentifier(),
        msg.getAuthor());
    peerIsPrepared(msg);
  }

  /**
   * Handle commit message.
   *
   * @param msg the msg
   */
  public void handleCommitMessage(final Commit msg) {
    LOG.debug(
        "Received a commit message. round={}. author={}",
        roundState.getRoundIdentifier(),
        msg.getAuthor());
    peerIsCommitted(msg);
  }

  /**
   * Construct prepared certificate.
   *
   * @return the optional PreparedCertificate
   */
  public Optional<PreparedCertificate> constructPreparedCertificate() {
    return roundState.constructPreparedCertificate();
  }

  private boolean updateStateWithProposedBlock(final Proposal msg) {
    final boolean wasPrepared = roundState.isPrepared();
    final boolean wasCommitted = roundState.isCommitted();
    final boolean blockAccepted = roundState.setProposedBlock(msg);

    if (blockAccepted) {
      final Block block = roundState.getProposedBlock().get();
      final SECPSignature commitSeal;
      try {
        commitSeal = createCommitSeal(block);
      } catch (final SecurityModuleException e) {
        LOG.warn("Failed to construct commit seal; {}", e.getMessage());
        return true;
      }

      // There are times handling a proposed block is enough to enter prepared.
      if (wasPrepared != roundState.isPrepared()) {
        LOG.debug("Sending commit message. round={}", roundState.getRoundIdentifier());
        transmitter.multicastCommit(getRoundIdentifier(), block.getHash(), commitSeal);
      }

      // can automatically add _our_ commit message to the roundState
      // cannot create a prepare message here, as it may be _our_ proposal, and thus we cannot also
      // prepare
      try {
        final Commit localCommitMessage =
            messageFactory.createCommit(
                roundState.getRoundIdentifier(), msg.getBlock().getHash(), commitSeal);
        roundState.addCommitMessage(localCommitMessage);
      } catch (final SecurityModuleException e) {
        LOG.warn("Failed to create signed Commit message; {}", e.getMessage());
        return true;
      }

      // It is possible sufficient commit seals are now available and the block should be imported
      if (wasCommitted != roundState.isCommitted()) {
        importBlockToChain();
      }
    }

    return blockAccepted;
  }

  private void peerIsPrepared(final Prepare msg) {
    final boolean wasPrepared = roundState.isPrepared();
    roundState.addPrepareMessage(msg);
    if (wasPrepared != roundState.isPrepared()) {
      LOG.debug("Sending commit message. round={}", roundState.getRoundIdentifier());
      final Block block = roundState.getProposedBlock().get();
      try {
        transmitter.multicastCommit(getRoundIdentifier(), block.getHash(), createCommitSeal(block));
        // Note: the local-node's commit message was added to RoundState on block acceptance
        // and thus does not need to be done again here.
      } catch (final SecurityModuleException e) {
        LOG.warn("Failed to construct a commit seal: {}", e.getMessage());
      }
    }
  }

  private void peerIsCommitted(final Commit msg) {
    final boolean wasCommitted = roundState.isCommitted();
    roundState.addCommitMessage(msg);
    if (wasCommitted != roundState.isCommitted()) {
      importBlockToChain();
    }
  }

  private void importBlockToChain() {

    final Block blockToImport =
        BftHelpers.createSealedBlock(
            bftExtraDataCodec,
            roundState.getProposedBlock().get(),
            roundState.getRoundIdentifier().getRoundNumber(),
            roundState.getCommitSeals());

    final long blockNumber = blockToImport.getHeader().getNumber();
    final BftExtraData extraData = bftExtraDataCodec.decode(blockToImport.getHeader());
    if (getRoundIdentifier().getRoundNumber() > 0) {
      LOG.info(
          "Importing proposed block to chain. round={}, hash={}",
          getRoundIdentifier(),
          blockToImport.getHash());
    } else {
      LOG.debug(
          "Importing proposed block to chain. round={}, hash={}",
          getRoundIdentifier(),
          blockToImport.getHash());
    }

    LOG.trace("Importing proposed block with extraData={}", extraData);
    final BlockImporter blockImporter =
        protocolSchedule.getByBlockHeader(blockToImport.getHeader()).getBlockImporter();
    final BlockImportResult result =
        blockImporter.importBlock(protocolContext, blockToImport, HeaderValidationMode.FULL);
    if (!result.isImported()) {
      LOG.error(
          "Failed to import proposed block to chain. block={} extraData={} blockHeader={}",
          blockNumber,
          extraData,
          blockToImport.getHeader());
    } else {
      notifyNewBlockListeners(blockToImport);
    }
  }

  private SECPSignature createCommitSeal(final Block block) {
    final Block commitBlock = createCommitBlock(block);
    final BlockHeader proposedHeader = commitBlock.getHeader();
    final BftExtraData extraData = bftExtraDataCodec.decode(proposedHeader);
    final Hash commitHash =
        new BftBlockHashing(bftExtraDataCodec)
            .calculateDataHashForCommittedSeal(proposedHeader, extraData);
    return nodeKey.sign(commitHash);
  }

  private Block createCommitBlock(final Block block) {
    final BftBlockInterface bftBlockInterface =
        protocolContext.getConsensusContext(BftContext.class).getBlockInterface();
    return bftBlockInterface.replaceRoundInBlock(
        block,
        getRoundIdentifier().getRoundNumber(),
        BftBlockHeaderFunctions.forCommittedSeal(bftExtraDataCodec));
  }

  private void notifyNewBlockListeners(final Block block) {
    observers.forEach(obs -> obs.blockMined(block));
  }
}<|MERGE_RESOLUTION|>--- conflicted
+++ resolved
@@ -159,12 +159,8 @@
    */
   public void createAndSendProposalMessage(final long headerTimeStampSeconds) {
     LOG.debug("Creating proposed block. round={}", roundState.getRoundIdentifier());
-<<<<<<< HEAD
-    final Block block = createBlock(headerTimeStampSeconds);
-=======
     final Block block =
         blockCreator.createBlock(headerTimeStampSeconds, this.parentHeader).getBlock();
->>>>>>> 6ea0ed4c
 
     sendProposalMessage(block);
   }
@@ -183,11 +179,7 @@
     final Block blockToPublish;
     if (bestPreparedCertificate.isEmpty()) {
       LOG.debug("Sending proposal with new block. round={}", roundState.getRoundIdentifier());
-<<<<<<< HEAD
-      blockToPublish = createBlock(headerTimestamp);
-=======
       blockToPublish = blockCreator.createBlock(headerTimestamp, this.parentHeader).getBlock();
->>>>>>> 6ea0ed4c
     } else {
       LOG.debug(
           "Sending proposal from PreparedCertificate. round={}", roundState.getRoundIdentifier());
